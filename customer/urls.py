from django.urls import path
<<<<<<< HEAD

# from .views import MetaMapWebhookView
# from .views import GenerateVerificationLinkView
from .import views

urlpatterns = [
  
    # Metamap verification
    path('metamap/webhook/', views.MetaMapWebhookView.as_view(), name='metamap-webhook'),
    path('generate-verification-link/', views.GenerateVerificationLinkView.as_view(), name='generate-verification-link'),

    path('list/',views.CustomerManagementView.as_view(), name='customer'),



    path('customer/<int:customer_id>/credit-score/', views.CreditScoreCheckAPIView.as_view(), name='credit-score-check'),


]

=======
from .views import MetaMapWebhookView
from .views import GenerateVerificationLinkView

urlpatterns = [
    path('api/metamap/webhook/', MetaMapWebhookView.as_view(), name='metamap-webhook'),
    path('api/generate-verification-link/', GenerateVerificationLinkView.as_view(), name='generate-verification-link'),
]
>>>>>>> 151e819b
<|MERGE_RESOLUTION|>--- conflicted
+++ resolved
@@ -1,8 +1,4 @@
 from django.urls import path
-<<<<<<< HEAD
-
-# from .views import MetaMapWebhookView
-# from .views import GenerateVerificationLinkView
 from .import views
 
 urlpatterns = [
@@ -20,12 +16,4 @@
 
 ]
 
-=======
-from .views import MetaMapWebhookView
-from .views import GenerateVerificationLinkView
 
-urlpatterns = [
-    path('api/metamap/webhook/', MetaMapWebhookView.as_view(), name='metamap-webhook'),
-    path('api/generate-verification-link/', GenerateVerificationLinkView.as_view(), name='generate-verification-link'),
-]
->>>>>>> 151e819b
