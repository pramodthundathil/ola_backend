"""
Django Models for Ola Credits - Customer Verification & Credit Scoring System

This module contains all Django models for managing the customer verification
and credit scoring workflow for Ola Credits sales process.

Key Features:
- Customer management with document verification
- Biometric validation via MetaMap integration
- Credit score tracking (APC/Experian + Internal scoring)
- Credit application workflow (valid for 2 days)
- Credit score caching (valid for 30 days)
- Decision engine for loan approval
- Device enrollment and tracking
"""

from django.db import models
from django.core.validators import MinValueValidator, MaxValueValidator
from django.core.exceptions import ValidationError
# from django.contrib.auth.models import User
from django.utils import timezone
from datetime import timedelta
from decimal import Decimal
from django.contrib.auth import get_user_model
import uuid


User = get_user_model()
# ========================================
# CUSTOMER MODEL
# ========================================

class Customer(models.Model):
    """
    Core customer model storing basic customer information.
    
    Business Rules:
    - Document number must be unique
    - Customer can have multiple credit applications
    - Each customer can only have one active identity verification
    """
    
    DOCUMENT_TYPE_CHOICES = [
        ('PANAMA_ID', 'Panamanian ID Card'),
        ('PASSPORT', 'Passport'),
        ('FOREIGNER_ID', 'Foreigner ID Card'),
    ]
    
    STATUS_CHOICES = [
        ('ACTIVE', 'Active'),
        ('INACTIVE', 'Inactive'),
        ('BLOCKED', 'Blocked'),
    ]
    
    
    document_number = models.CharField(
        max_length=50, 
        unique=True,
        help_text="ID card with hyphens (e.g., 8-123-456) or passport number"
    )
    document_type = models.CharField(max_length=20, choices=DOCUMENT_TYPE_CHOICES)
    first_name = models.CharField(max_length=100)
    last_name = models.CharField(max_length=100)
    email = models.EmailField()
    phone_number = models.CharField(max_length=20)
    
    status = models.CharField(max_length=20, choices=STATUS_CHOICES, default='ACTIVE')
    
    # Salesperson who created this customer
    latitude = models.DecimalField(max_digits=10, decimal_places=6, null=True, blank=True)
    longitude = models.DecimalField(max_digits=10, decimal_places=6, null=True, blank=True)

    created_by = models.ForeignKey(
        User, 
        on_delete=models.SET_NULL, 
        null=True,
        related_name='customers_created'
    )
    
    created_at = models.DateTimeField(auto_now_add=True)
    updated_at = models.DateTimeField(auto_now=True)
    
    class Meta:
        db_table = 'customers'
        ordering = ['-created_at']
        indexes = [
            models.Index(fields=['document_number']),
            models.Index(fields=['email']),
            models.Index(fields=['phone_number']),
            models.Index(fields=['created_at']),
        ]
    
    def __str__(self):
        return f"{self.first_name} {self.last_name} ({self.document_number})"
    
    def get_latest_credit_score(self):
        """Get the most recent credit score that is still valid (within 30 days)"""
        return self.credit_scores.filter(
            score_valid_until__gte=timezone.now()
        ).order_by('-created_at').first()
    
    def needs_credit_score_check(self):
        """Check if customer needs a new credit score (older than 30 days)"""
        latest_score = self.get_latest_credit_score()
        return latest_score is None or latest_score.is_expired


# ========================================
# IDENTITY VERIFICATION MODEL
# ========================================

class IdentityVerification(models.Model):
    """
    Manages customer identity verification process including:
    - Document upload
    - Biometric validation via MetaMap
    - Phone and email verification
    
    Business Rules:
    - One active verification per customer
    - Verification link expires after 24 hours
    - All steps must be completed for approval
    """
    
    BIOMETRIC_STATUS_CHOICES = [
        ('NOT_STARTED', 'Not Started'),
        ('QR_GENERATED', 'QR Code Generated'),
        ('SMS_SENT', 'SMS Sent'),
        ('IN_PROGRESS', 'In Progress'),
        ('COMPLETED', 'Completed'),
        ('FAILED', 'Failed'),
    ]
    
    VERIFICATION_STATUS_CHOICES = [
        ('PENDING', 'Pending'),
        ('IN_PROGRESS', 'In Progress'),
        ('VERIFIED', 'Verified'),
        ('REJECTED', 'Rejected'),
        ('EXPIRED', 'Expired'),
    ]
    
   # id = models.UUIDField(primary_key=True, default=uuid.uuid4, editable=False)
    customer = models.OneToOneField(
        Customer, 
        on_delete=models.CASCADE,
        related_name='identity_verification'
    )
    
    # Document Upload
    document_front_image = models.ImageField(
        upload_to='documents/front/',
        help_text="Front side of ID/Passport"
    )
    document_back_image = models.ImageField(
        upload_to='documents/back/',
        null=True,
        blank=True,
        help_text="Back side of ID (if applicable)"
    )
    document_uploaded_at = models.DateTimeField(auto_now_add=True)
    
    # Biometric Validation (MetaMap Integration)
    biometric_status = models.CharField(
        max_length=20,
        choices=BIOMETRIC_STATUS_CHOICES,
        default='NOT_STARTED'
    )
    metamap_verification_id = models.CharField(
        max_length=100,
        null=True,
        blank=True,
        help_text="Reference ID from MetaMap API"
    )
    selfie_image = models.ImageField(
        upload_to='biometrics/selfies/',
        null=True,
        blank=True
    )
    liveness_check_passed = models.BooleanField(default=False)
    face_match_score = models.FloatField(
        null=True,
        blank=True,
        validators=[MinValueValidator(0), MaxValueValidator(100)],
        help_text="Face matching confidence score (0-100)"
    )
    biometric_verified_at = models.DateTimeField(null=True, blank=True)
    
    # Contact Verification
    phone_verification_code = models.CharField(max_length=6, null=True, blank=True)
    phone_verified_at = models.DateTimeField(null=True, blank=True)
    email_verification_code = models.CharField(max_length=6, null=True, blank=True)
    email_verified_at = models.DateTimeField(null=True, blank=True)
    
    # QR Code / Link for customer self-verification
    verification_qr_code = models.TextField(
        null=True,
        blank=True,
        help_text="Base64 encoded QR code image"
    )
    verification_link = models.URLField(
        null=True,
        blank=True,
        help_text="Unique link for customer to complete verification"
    )
    verification_link_expires_at = models.DateTimeField(null=True, blank=True)
    
    # Overall Status
    overall_status = models.CharField(
        max_length=20,
        choices=VERIFICATION_STATUS_CHOICES,
        default='PENDING'
    )
    verification_completed_at = models.DateTimeField(null=True, blank=True)
    rejection_reason = models.TextField(null=True, blank=True)
    
    created_at = models.DateTimeField(auto_now_add=True)
    updated_at = models.DateTimeField(auto_now=True)
    
    class Meta:
        db_table = 'identity_verifications'
        ordering = ['-created_at']
    
    def __str__(self):
        return f"Verification for {self.customer.document_number} - {self.overall_status}"
    
    def is_link_expired(self):
        """Check if verification link has expired"""
        if self.verification_link_expires_at:
            return timezone.now() > self.verification_link_expires_at
        return False
    
    def is_fully_verified(self):
        """Check if all verification steps are completed"""
        return (
            self.phone_verified_at is not None and
            self.email_verified_at is not None and
            self.liveness_check_passed and
            self.biometric_status == 'COMPLETED' and
            self.overall_status == 'VERIFIED'
        )


# ========================================
# CREDIT SCORE MODEL
# ========================================

class CreditScore(models.Model):
    """
    Stores customer credit scores from multiple sources.
    
    Business Rules:
    - Credit score is valid for 30 days (1 month)
    - If customer returns within 30 days, use cached score from DB
    - If older than 30 days, fetch new score from APC/Experian
    - APC Score ≥500 = Approved, <499 = Rejected
    - Installment must be ≤30% of income
    """
    
    APC_STATUS_CHOICES = [
        ('APPROVED', 'Approved'),
        ('REJECTED', 'Rejected'),
        ('PENDING', 'Pending'),
    ]
    
    PAYMENT_CAPACITY_CHOICES = [
        ('SUFFICIENT', 'Sufficient'),
        ('INSUFFICIENT', 'Insufficient'),
    ]
    
    CREDIT_STATUS_CHOICES = [
        ('PRE_QUALIFIED', 'Pre-Qualified'),
        ('APPROVED', 'Approved'),
        ('REJECTED', 'Rejected'),
        ('PENDING_APPROVAL', 'Pending Approval'),
    ]
    
   # id = models.UUIDField(primary_key=True, default=uuid.uuid4, editable=False)
    customer = models.ForeignKey(
        Customer,
        on_delete=models.CASCADE,
        related_name='credit_scores'
    )
    
    # APC Score (Experian API Integration)
    apc_score = models.IntegerField(
        null=True,
        blank=True,
        help_text="Credit bureau score from Experian"
    )
    apc_score_date = models.DateTimeField(default=timezone.now)
    apc_consultation_id = models.CharField(
        max_length=100,
        null=True,
        blank=True,
        help_text="Reference ID from Experian API call"
    )
    apc_status = models.CharField(
        max_length=20,
        choices=APC_STATUS_CHOICES,
        default='PENDING'
    )
    
    # Internal Score (Ola Cell Payment History)
    internal_score = models.IntegerField(
        null=True,
        blank=True,
        help_text="Internal scoring based on payment history with Ola"
    )
    good_payment_history_points = models.IntegerField(default=0)
    delinquency_penalty_points = models.IntegerField(default=0)
    number_of_previous_loans = models.IntegerField(default=0)
    
    # Payment Capacity (CSS Base)
    declared_income = models.DecimalField(
        max_digits=10,
        decimal_places=2,
        null=True,
        blank=True,
        help_text="Income declared by customer"
    )
    validated_income = models.DecimalField(
        max_digits=10,
        decimal_places=2,
        null=True,
        blank=True,
        help_text="Income validated through CSS base"
    )
    monthly_expenses = models.DecimalField(
        max_digits=10,
        decimal_places=2,
        null=True,
        blank=True
    )
    max_installment_capacity = models.DecimalField(
        max_digits=10,
        decimal_places=2,
        null=True,
        blank=True,
        help_text="Maximum monthly installment (30% of income)"
    )
    payment_capacity_status = models.CharField(
        max_length=20,
        choices=PAYMENT_CAPACITY_CHOICES,
        default='SUFFICIENT'
    )
    
    # Combined Decision
    final_credit_status = models.CharField(
        max_length=20,
        choices=CREDIT_STATUS_CHOICES,
        default='PENDING_APPROVAL'
    )
    credit_limit = models.DecimalField(
        max_digits=10,
        decimal_places=2,
        null=True,
        blank=True,
        help_text="Maximum credit amount approved"
    )
    
    # Validity and Authorization
    score_valid_until = models.DateTimeField(
        help_text="Score is valid for 30 days from creation"
    )
    is_expired = models.BooleanField(default=False)
    verbal_authorization_given = models.BooleanField(
        default=False,
        help_text="Customer gave verbal consent to check APC"
    )
    
    # Tracking
    consulted_by = models.ForeignKey(
        User,
        on_delete=models.SET_NULL,
        null=True,
        related_name='credit_scores_consulted'
    )
    
    created_at = models.DateTimeField(auto_now_add=True)
    updated_at = models.DateTimeField(auto_now=True)
    
    class Meta:
        db_table = 'credit_scores'
        ordering = ['-created_at']
        indexes = [
            models.Index(fields=['customer', '-created_at']),
            models.Index(fields=['score_valid_until']),
            models.Index(fields=['apc_status']),
        ]
    
    def __str__(self):
        return f"Credit Score for {self.customer.document_number} - {self.final_credit_status}"
    
    def save(self, *args, **kwargs):
        # Set score validity for 30 days if not set
        if not self.score_valid_until:
            self.score_valid_until = timezone.now() + timedelta(days=30)
        
        # Check if score is expired
        self.is_expired = timezone.now() > self.score_valid_until
        
        # Calculate max installment capacity (30% of income)
        if self.validated_income or self.declared_income:
            income = self.validated_income or self.declared_income
            self.max_installment_capacity = income * 0.30
        
        super().save(*args, **kwargs)
    
    
    def check_apc_approval(self):
        """
        Check if APC score meets approval criteria (≥500).

        Returns:
            bool: True if approved, False if rejected.
        """
        credit_config = CreditConfig.objects.last()
        threshold = credit_config.tier_c_min_score

        # If no score exists → automatically fail
        if self.apc_score is None:
            return False

        # Determine approval
        if self.apc_score >= threshold:
            self.apc_status = "APPROVED"
        else:
            self.apc_status = "REJECTED"

        # Save the updated status field
        self.save(update_fields=["apc_status"])

        return self.apc_score >= threshold






# ========================================
# DYNAMIC CREDIT SCORE  FOR TIAR CONFIG MODEL 
# ========================================


class CreditConfig(models.Model):
    """
    Stores dynamic APC score thresholds for each risk tier.
    Only one record allowed.
    """

    tier_a_min_score = models.IntegerField(default=600, help_text="Minimum APC score for Tier A")
    tier_b_min_score = models.IntegerField(default=550, help_text="Minimum APC score for Tier B")
    tier_c_min_score = models.IntegerField(default=500, help_text="Minimum APC score for Tier C")
    updated_at = models.DateTimeField(auto_now=True)
    created_at = models.DateTimeField(auto_now_add=True)

    class Meta:
        db_table = "credit_config"

    def clean(self):
        """
        Ensure logical ordering: Tier A > Tier B > Tier C.
        """
        if not (
            self.tier_a_min_score > self.tier_b_min_score > self.tier_c_min_score
        ):
            raise ValidationError(
                "Invalid tier configuration: "
                "Tier A must have a higher threshold than Tier B, "
                "and Tier B must have a higher threshold than Tier C."
            )

    def save(self, *args, **kwargs):
        # Only one config allowed
        if not self.pk and CreditConfig.objects.exists():
            raise ValidationError("Only one CreditConfig row is allowed.")

        # Validate tier order before saving
        self.full_clean()

        super().save(*args, **kwargs)

    def __str__(self):
        return (
            f"Tiers: A≥{self.tier_a_min_score}, "
            f"B≥{self.tier_b_min_score}, "
            f"C≥{self.tier_c_min_score}"
        )


# ========================================
# PERSONAL REFERENCE MODEL
# ========================================

class PersonalReference(models.Model):
    """
    Stores personal references for customers.
    
    Business Rules:
    - Minimum 2 valid references required
    - References cannot have duplicate phone numbers
    """
    
   # id = models.UUIDField(primary_key=True, default=uuid.uuid4, editable=False)
    customer = models.ForeignKey(
        Customer,
        on_delete=models.CASCADE,
        related_name='personal_references'
    )
    
    full_name = models.CharField(max_length=200)
    phone_number = models.CharField(max_length=20)
    relationship = models.CharField(
        max_length=100,
        help_text="Relationship to customer (e.g., friend, family, colleague)"
    )
    is_valid = models.BooleanField(default=True)
    validation_notes = models.TextField(null=True, blank=True)
    
    created_at = models.DateTimeField(auto_now_add=True)
    updated_at = models.DateTimeField(auto_now=True)
    
    class Meta:
        db_table = 'personal_references'
        ordering = ['created_at']
    
    def __str__(self):
        return f"{self.full_name} - Reference for {self.customer.document_number}"


# ========================================
# CREDIT APPLICATION MODEL
# ========================================

class CreditApplication(models.Model):
    """
    Manages the entire credit application workflow.
    
    Business Rules:
    - Application is valid for 2 days to complete
    - Only the salesperson who created it can continue the application
    - One application can contain one device purchase
    """
    
    STATUS_CHOICES = [
        ('PRE_QUALIFIED', 'Pre-Qualified'),
        ('APPROVED', 'Approved'),
        ('REJECTED', 'Rejected'),
        ('PENDING_APPROVAL', 'Pending Approval'),
        ('EXPIRED', 'Expired'),
    ]
    
   # id = models.UUIDField(primary_key=True, default=uuid.uuid4, editable=False)
    customer = models.ForeignKey(
        Customer,
        on_delete=models.CASCADE,
        related_name='credit_applications'
    )
    sales_person = models.ForeignKey(
        User,
        on_delete=models.SET_NULL,
        null=True,
        related_name='credit_applications'
    )
    
    # Application Status
    status = models.CharField(
        max_length=20,
        choices=STATUS_CHOICES,
        default='PENDING_APPROVAL'
    )
    application_date = models.DateTimeField(auto_now_add=True)
    expires_at = models.DateTimeField(
        help_text="Application expires 2 days after creation"
    )
    
    # Pre-qualification
    pre_qualification_passed = models.BooleanField(default=False)
    pre_qualification_date = models.DateTimeField(null=True, blank=True)
    
    # Device Selection
    device_brand = models.CharField(max_length=100, null=True, blank=True)
    device_model = models.CharField(max_length=100, null=True, blank=True)
    device_reference = models.CharField(max_length=100, null=True, blank=True)
    device_price = models.DecimalField(
        max_digits=10,
        decimal_places=2,
        null=True,
        blank=True,
        help_text="Price with 7% tax included"
    )
    device_imei = models.CharField(
        max_length=20,
        null=True,
        blank=True,
        unique=True,
        help_text="Device IMEI number"
    )
    
    # Financing Details
    initial_payment = models.DecimalField(
        max_digits=10,
        decimal_places=2,
        null=True,
        blank=True
    )
    amount_to_finance = models.DecimalField(
        max_digits=10,
        decimal_places=2,
        null=True,
        blank=True
    )
    number_of_installments = models.IntegerField(null=True, blank=True)
    installment_amount = models.DecimalField(
        max_digits=10,
        decimal_places=2,
        null=True,
        blank=True,
        help_text="Rounded amount, no cents"
    )
    total_amount = models.DecimalField(
        max_digits=10,
        decimal_places=2,
        null=True,
        blank=True
    )
    interest_rate = models.DecimalField(
        max_digits=5,
        decimal_places=2,
        null=True,
        blank=True
    )
    
    created_at = models.DateTimeField(auto_now_add=True)
    updated_at = models.DateTimeField(auto_now=True)
    completed_at = models.DateTimeField(null=True, blank=True)
    
    class Meta:
        db_table = 'credit_applications'
        ordering = ['-created_at']
        indexes = [
            models.Index(fields=['customer', '-created_at']),
            models.Index(fields=['sales_person']),
            models.Index(fields=['status']),
            models.Index(fields=['expires_at']),
        ]
    
    def __str__(self):
        return f"Application {self.id} - {self.customer.document_number} - {self.status}"
    
    def save(self, *args, **kwargs):
        # Set expiration date (2 days from creation)
        if not self.expires_at:
            self.expires_at = timezone.now() + timedelta(days=2)
        
        # Calculate amount to finance
        if self.device_price and self.initial_payment:
            self.amount_to_finance = self.device_price - self.initial_payment
        
        super().save(*args, **kwargs)
    
    def is_expired(self):
        """Check if application has expired (older than 2 days)"""
        return timezone.now() > self.expires_at
    
    def can_be_continued_by(self, user):
        """Check if user can continue this application"""
        return self.sales_person == user and not self.is_expired()


# ========================================
# DECISION ENGINE RESULT MODEL
# ========================================

class DecisionEngineResult(models.Model):
    """
    Stores the comprehensive decision engine evaluation results.
    
    The decision engine evaluates 7 key factors:
    1. APC Score (≥500 required)
    2. Internal Score (payment history with Ola)
    3. Identity Validation (MetaMap biometrics)
    4. Payment Capacity (≤30% of income)
    5. Personal References (2 valid required)
    6. Anti-fraud Rules
    7. Commercial Conditions
    """
    
   # id = models.UUIDField(primary_key=True, default=uuid.uuid4, editable=False)
    credit_application = models.OneToOneField(
        CreditApplication,
        on_delete=models.CASCADE,
        related_name='decision_engine_result'
    )
    
    # 1. APC Score Check
    apc_score_value = models.IntegerField()
    apc_score_passed = models.BooleanField(default=False)
    apc_score_weight = models.IntegerField(default=30)
    
    # 2. Internal Score Check
    internal_score_value = models.IntegerField(null=True, blank=True)
    internal_score_passed = models.BooleanField(default=False)
    internal_score_weight = models.IntegerField(default=20)
    
    # 3. Identity Validation (MetaMap)
    document_valid = models.BooleanField(default=False)
    biometric_valid = models.BooleanField(default=False)
    liveness_check_passed = models.BooleanField(default=False)
    identity_validation_passed = models.BooleanField(default=False)
    identity_validation_weight = models.IntegerField(default=15)
    
    # 4. Payment Capacity
    income_amount = models.DecimalField(max_digits=10, decimal_places=2)
    installment_amount = models.DecimalField(max_digits=10, decimal_places=2)
    installment_to_income_ratio = models.DecimalField(max_digits=5, decimal_places=2)
    payment_capacity_passed = models.BooleanField(default=False)
    payment_capacity_weight = models.IntegerField(default=15)
    
    # 5. Personal References
    valid_references_count = models.IntegerField(default=0)
    references_passed = models.BooleanField(default=False)
    references_weight = models.IntegerField(default=10)
    
    # 6. Anti-fraud Checks
    duplicate_id_check = models.BooleanField(default=True)
    duplicate_phone_check = models.BooleanField(default=True)
    duplicate_imei_check = models.BooleanField(default=True)
    anti_fraud_passed = models.BooleanField(default=False)
    anti_fraud_weight = models.IntegerField(default=10)
    anti_fraud_notes = models.TextField(null=True, blank=True)
    
    # 7. Commercial Conditions
    initial_payment_percentage = models.DecimalField(max_digits=5, decimal_places=2)
    loan_term_months = models.IntegerField()
    is_high_end_device = models.BooleanField(default=False)
    commercial_conditions_passed = models.BooleanField(default=False)
    commercial_conditions_weight = models.IntegerField(default=10)
    
    # Final Decision
    total_score = models.IntegerField(help_text="Weighted total of all factors")
    final_decision = models.CharField(
        max_length=20,
        choices=[
            ('APPROVED', 'Approved'),
            ('REJECTED', 'Rejected'),
            ('MANUAL_REVIEW', 'Manual Review Required'),
        ]
    )
    rejection_reasons = models.JSONField(
        null=True,
        blank=True,
        help_text="List of reasons for rejection"
    )
    
    created_at = models.DateTimeField(auto_now_add=True)
    updated_at = models.DateTimeField(auto_now=True)
    
    class Meta:
        db_table = 'decision_engine_results'
        ordering = ['-created_at']
    
    def __str__(self):
        return f"Decision for App {self.credit_application.id} - {self.final_decision}"
    
    def calculate_total_score(self):
        """Calculate weighted total score"""
        score = 0
        
        if self.apc_score_passed:
            score += self.apc_score_weight
        if self.internal_score_passed:
            score += self.internal_score_weight
        if self.identity_validation_passed:
            score += self.identity_validation_weight
        if self.payment_capacity_passed:
            score += self.payment_capacity_weight
        if self.references_passed:
            score += self.references_weight
        if self.anti_fraud_passed:
            score += self.anti_fraud_weight
        if self.commercial_conditions_passed:
            score += self.commercial_conditions_weight
        
        self.total_score = score
        return score


# ========================================
# DEVICE ENROLLMENT MODEL
# ========================================

class DeviceEnrollment(models.Model):
    """
    Manages device enrollment and locking system integration.
    
    Integrations:
    - Samsung KNOX for Samsung devices
    - NuovoPay for other Android devices
    """
    
    ENROLLMENT_STATUS_CHOICES = [
        ('NOT_STARTED', 'Not Started'),
        ('QR_GENERATED', 'QR Code Generated'),
        ('IN_PROGRESS', 'In Progress'),
        ('COMPLETED', 'Completed'),
        ('FAILED', 'Failed'),
    ]
    
    LOCKING_SYSTEM_CHOICES = [
        ('KNOX', 'Samsung KNOX'),
        ('NUOVOPAY', 'NuovoPay'),
        ('NONE', 'None'),
    ]
    
   # id = models.UUIDField(primary_key=True, default=uuid.uuid4, editable=False)
    credit_application = models.OneToOneField(
        CreditApplication,
        on_delete=models.CASCADE,
        related_name='device_enrollment'
    )
    
    # Device Information
    imei = models.CharField(max_length=20, unique=True)
    device_brand = models.CharField(max_length=100)
    device_model = models.CharField(max_length=100)
    
    # Enrollment Process
    enrollment_status = models.CharField(
        max_length=20,
        choices=ENROLLMENT_STATUS_CHOICES,
        default='NOT_STARTED'
    )
    enrollment_qr_code = models.TextField(
        null=True,
        blank=True,
        help_text="QR code for device enrollment"
    )
    enrollment_link = models.URLField(null=True, blank=True)
    
    # Locking System Integration
    locking_system = models.CharField(
        max_length=20,
        choices=LOCKING_SYSTEM_CHOICES,
        default='NONE'
    )
    locking_system_id = models.CharField(
        max_length=100,
        null=True,
        blank=True,
        help_text="Reference ID from KNOX or NuovoPay"
    )
    is_locked = models.BooleanField(default=False)
    lock_applied_at = models.DateTimeField(null=True, blank=True)
    
    # Verification
    imei_verified = models.BooleanField(default=False)
    device_has_internet = models.BooleanField(
        default=False,
        help_text="Device must have internet to complete enrollment"
    )
    
    enrollment_completed_at = models.DateTimeField(null=True, blank=True)
    enrollment_failed_reason = models.TextField(null=True, blank=True)
    
    created_at = models.DateTimeField(auto_now_add=True)
    updated_at = models.DateTimeField(auto_now=True)
    
    class Meta:
        db_table = 'device_enrollments'
        ordering = ['-created_at']
        indexes = [
            models.Index(fields=['imei']),
            models.Index(fields=['enrollment_status']),
        ]
    
    def __str__(self):
        return f"Enrollment for IMEI {self.imei} - {self.enrollment_status}"
    
    def determine_locking_system(self):
        """Determine which locking system to use based on device brand"""
        if 'samsung' in self.device_brand.lower():
            self.locking_system = 'KNOX'
        else:
            self.locking_system = 'NUOVOPAY'
        return self.locking_system




# ========================================
#  CUSTOMER MONTHLY INCOME MODEL
# ========================================



class CustomerIncome(models.Model):
    document_id = models.CharField(max_length=64, unique=True)   
    employer = models.CharField(max_length=255, blank=True)
    monthly_income = models.DecimalField(max_digits=12, decimal_places=2, default=Decimal('0.00'))

    created_at = models.DateTimeField(auto_now_add=True)
    updated_at = models.DateTimeField(auto_now=True)

    def __str__(self):
        return f"{self.document_id} — {self.monthly_income}"
    
    # to get income
    @classmethod
    def get_income_by_document(cls, document_id):
        try:
            return cls.objects.get(document_id=document_id).monthly_income
        except cls.DoesNotExist:
<<<<<<< HEAD
            return Decimal("0.00")
=======
            return None
        
>>>>>>> b36fa043
<|MERGE_RESOLUTION|>--- conflicted
+++ resolved
@@ -911,9 +911,4 @@
         try:
             return cls.objects.get(document_id=document_id).monthly_income
         except cls.DoesNotExist:
-<<<<<<< HEAD
-            return Decimal("0.00")
-=======
-            return None
-        
->>>>>>> b36fa043
+            return Decimal("0.00")