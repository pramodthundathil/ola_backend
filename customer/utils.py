import requests
from django.conf import settings
from django.core.cache import cache
from django.utils import timezone
from datetime import timedelta
import logging
import random

logger = logging.getLogger(__name__)






# ========================== EXPERIAN ACCESSTOKEN===================


TOKEN_CACHE_KEY = "experian_access_token"

def get_experian_access_token():
    """
    Get valid access token from cache.
    If expired, use refresh token to get a new access token.
    If no token exists, request a new one using username/password.
    """
    token_data = cache.get(TOKEN_CACHE_KEY)

    if token_data:
        access_token = token_data.get("access_token")
        refresh_token = token_data.get("refresh_token")
        expires_at = token_data.get("expires_at")

        # Check if token is still valid
        if access_token and expires_at > timezone.now():
            return access_token

        # Access token expired → try using refresh token
        if refresh_token:
            try:
                response = requests.post(
                    f"{settings.EXPERIAN_BASE_URL}/oauth2/v1/token",
                    json={
                        "client_id": settings.EXPERIAN_CLIENT_ID,
                        "client_secret": settings.EXPERIAN_CLIENT_SECRET,
                        "grant_type": "refresh_token",
                        "refresh_token": refresh_token,
                    },
                    headers={"Content-Type": "application/json"},
                    timeout=10
                )
                response.raise_for_status()
                data = response.json()
                access_token = data["access_token"]
                refresh_token = data.get("refresh_token", refresh_token)
                expires_in = int(data.get("expires_in", 1800))

                # Cache new token
                cache.set(
                    TOKEN_CACHE_KEY,
                    {
                        "access_token": access_token,
                        "refresh_token": refresh_token,
                        "expires_at": timezone.now() + timedelta(seconds=expires_in - 120)
                    },
                    timeout=expires_in
                )
                return access_token

            except requests.RequestException as e:
                logger.error(f"Experian refresh token error: {str(e)}")

    # No cached token → request a new token using username/password
    try:
        response = requests.post(
            f"{settings.EXPERIAN_BASE_URL}/oauth2/v1/token",
            json={
                "client_id": settings.EXPERIAN_CLIENT_ID,
                "client_secret": settings.EXPERIAN_CLIENT_SECRET,
                "grant_type": "password",
                "username": settings.EXPERIAN_USERNAME,
                "password": settings.EXPERIAN_PASSWORD,
            },
            headers={"Content-Type": "application/json"},
            timeout=10
        )
        response.raise_for_status()
        data = response.json()
        access_token = data["access_token"]
        refresh_token = data.get("refresh_token")
        expires_in = int(data.get("expires_in", 1800))

        # Cache new token
        cache.set(
            TOKEN_CACHE_KEY,
            {
                "access_token": access_token,
                "refresh_token": refresh_token,
                "expires_at": timezone.now() + timedelta(seconds=expires_in - 120)
            },
            timeout=expires_in
        )
        return access_token

    except requests.RequestException as e:
        logger.error(f"Experian access token request error: {str(e)}")
        return None








# ========== EXPERIAN CREDIT SCORE CHECK (dummy api)================



def fetch_credit_score_from_experian(customer):
    """Call Experian API to get credit score."""
    # access_token = get_experian_access_token()
    # if not access_token:
    #     logger.error(f"No valid Experian access token available for customer {customer.id}")
    #     return None
<<<<<<< HEAD

    payload = {
        "customer_id": customer.id,
        "document_number": customer.document_number or "",
        "document_type": customer.document_type or "",
        "first_name": customer.first_name or "",
        "last_name": customer.last_name or "",
        "email": customer.email or "",
        "phone_number": customer.phone_number or "",
    }


    # payload = {
    #     "customer_id": customer.id,
    #     "document_number": customer.document_number,
    #     "document_type": customer.document_type,
    #     "first_name": customer.first_name,
    #     "last_name": customer.last_name,
    #     "email": customer.email,
    #     "phone_number": customer.phone_number,
    # }

    headers = {
        # "Authorization": f"Bearer {access_token}",
        "Content-Type": "application/json",
        "Accept": "application/json",
    }

    try:
        response = requests.post(
            # f"{settings.EXPERIAN_BASE_URL}/credit-score/v1/check",
            f"https://olacredits.pythonanywhere.com/device/enrolment/experian/score/test/",
            json=payload,
            headers=headers,
            timeout=(5, 30)
        )
        response.raise_for_status()
        data = response.json()
=======
    try:
        document_number = customer.document_number
        
        if not document_number:
            return ({"error": "document_number is required"})
                

        apc_score = random.randint(400, 900)
        
        logger.info(f"[APCScore] Generated score {apc_score} for document {document_number}")
        
>>>>>>> e1644444
        return {
            "document_number": document_number,
            "apc_score": apc_score,
            "apc_consultation_id": "123456",
            "score_valid_until": timezone.now() + timedelta(days=30),
            "updated_from_experian": True,
            "apc_status":'APPROVED' if apc_score>=500 else 'REJECTED',
            }
    except Exception as e:
            logger.exception("[APCScore] Error generating score")
            return {"error": "[APCScore] Error generating score"}
    
    # payload = {
    #     # "customer_id": customer.id,
    #     "document_number": customer.document_number or "",
    #     # "document_type": customer.document_type or "",
    #     # "first_name": customer.first_name or "",
    #     # "last_name": customer.last_name or "",
    #     # "email": customer.email or "",
    #     # "phone_number": customer.phone_number or "",
    # }


    # # payload = {
    # #     "customer_id": customer.id,
    # #     "document_number": customer.document_number,
    # #     "document_type": customer.document_type,
    # #     "first_name": customer.first_name,
    # #     "last_name": customer.last_name,
    # #     "email": customer.email,
    # #     "phone_number": customer.phone_number,
    # # }

    # headers = {
    #     # "Authorization": f"Bearer {access_token}",
    #     "Content-Type": "application/json",
    #     "Accept": "application/json",
    # }

    # try:
    #     response = requests.post(
    #         # f"{settings.EXPERIAN_BASE_URL}/credit-score/v1/check",
    #         f"https://olacredits.pythonanywhere.com/device/enrolment/experian/score/test/",
    #         json=payload,
    #         headers=headers,
    #         # timeout=(5, 30)
    #     )
    #     response.raise_for_status()
    #     data = response.json()
    #     return  {
    #         "apc_score": data.get("apc_score"),
    #         "apc_consultation_id": data.get("apc_consultation_id"),
    #         "apc_status": data.get("apc_status"),
    #         "score_valid_until": timezone.now() + timedelta(days=30),
    #         "updated_from_experian": True
    #     }
    # except requests.RequestException as e:
    #     logger.error(f"Experian API error for customer {customer.id}: {str(e)}")
    #     return None
























<|MERGE_RESOLUTION|>--- conflicted
+++ resolved
@@ -123,46 +123,6 @@
     # if not access_token:
     #     logger.error(f"No valid Experian access token available for customer {customer.id}")
     #     return None
-<<<<<<< HEAD
-
-    payload = {
-        "customer_id": customer.id,
-        "document_number": customer.document_number or "",
-        "document_type": customer.document_type or "",
-        "first_name": customer.first_name or "",
-        "last_name": customer.last_name or "",
-        "email": customer.email or "",
-        "phone_number": customer.phone_number or "",
-    }
-
-
-    # payload = {
-    #     "customer_id": customer.id,
-    #     "document_number": customer.document_number,
-    #     "document_type": customer.document_type,
-    #     "first_name": customer.first_name,
-    #     "last_name": customer.last_name,
-    #     "email": customer.email,
-    #     "phone_number": customer.phone_number,
-    # }
-
-    headers = {
-        # "Authorization": f"Bearer {access_token}",
-        "Content-Type": "application/json",
-        "Accept": "application/json",
-    }
-
-    try:
-        response = requests.post(
-            # f"{settings.EXPERIAN_BASE_URL}/credit-score/v1/check",
-            f"https://olacredits.pythonanywhere.com/device/enrolment/experian/score/test/",
-            json=payload,
-            headers=headers,
-            timeout=(5, 30)
-        )
-        response.raise_for_status()
-        data = response.json()
-=======
     try:
         document_number = customer.document_number
         
@@ -174,7 +134,6 @@
         
         logger.info(f"[APCScore] Generated score {apc_score} for document {document_number}")
         
->>>>>>> e1644444
         return {
             "document_number": document_number,
             "apc_score": apc_score,
